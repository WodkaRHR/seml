--- conflicted
+++ resolved
@@ -1,21 +1,11 @@
 import copy
 import datetime
 import logging
-<<<<<<< HEAD
-from pathlib import Path
-
-from seml.database import get_max_in_collection, get_collection
-from seml.config import remove_prepended_dashes, read_config, generate_configs, check_sacred_config
-from seml.sources import upload_sources, get_git_info
-from seml.utils import merge_dicts, s_if, make_hash, flatten, working_directory
-from seml.settings import SETTINGS
-=======
 import os
 
-from seml.config import (check_config, generate_configs, read_config,
+from seml.config import (check_sacred_config, generate_configs, read_config,
                          remove_prepended_dashes)
 from seml.database import get_collection, get_max_in_collection
->>>>>>> 1a68afcd
 from seml.errors import ConfigError
 from seml.settings import SETTINGS
 from seml.sources import get_git_info, upload_sources
@@ -190,7 +180,6 @@
     # Assemble the Slurm config:
     slurm_config = assemble_slurm_config_dict(slurm_config)
 
-<<<<<<< HEAD
     slurm_config['sbatch_options'] = remove_prepended_dashes(slurm_config['sbatch_options'])
     if seml_config.get('launcher', 'sacred') == 'sacred':
         configs = generate_configs(experiment_config, overwrite_params=overwrite_params)
@@ -206,9 +195,6 @@
             seml_config['artifacts'] = []
         seml_config['artifacts'].append(hydra_config_path)
         
-=======
-    configs = generate_configs(experiment_config, overwrite_params=overwrite_params)
->>>>>>> 1a68afcd
     collection = get_collection(db_collection_name)
 
     batch_id = get_max_in_collection(collection, "batch_id")
