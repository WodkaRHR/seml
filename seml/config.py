import ast
import copy
import json
import logging
import numbers
import os
from itertools import combinations
from pathlib import Path

import yaml

from seml.errors import ConfigError, ExecutableError
from seml.parameters import (cartesian_product_zipped_dict, generate_grid,
                             sample_random_configs, zipped_dict)
from seml.settings import SETTINGS
from seml.sources import import_exe
from seml.utils import (Hashabledict, flatten, merge_dicts, unflatten,
                        working_directory)

RESERVED_KEYS = ['grid', 'fixed', 'random']


def unpack_config(config):
    config = convert_parameter_collections(config)
    children = {}
    reserved_dict = {}
    for key, value in config.items():
        if not isinstance(value, dict):
            continue

        if key not in RESERVED_KEYS:
            children[key] = value
        else:
            if key == 'random':
                if 'samples' not in value:
                    raise ConfigError('Random parameters must specify "samples", i.e. the number of random samples.')
                reserved_dict[key] = value
            else:
                reserved_dict[key] = value
    return reserved_dict, children


def extract_parameter_set(input_config: dict, key: str):
    flattened_dict = flatten(input_config.get(key, {}))
    keys = flattened_dict.keys()
    if key != 'fixed':
        keys = [".".join(k.split(".")[:-1]) for k in keys
                if flattened_dict[k] != 'parameter_collection']
    return set(keys)


def convert_parameter_collections(input_config: dict):
    flattened_dict = flatten(input_config)
    parameter_collection_keys = [k for k in flattened_dict.keys()
                                 if flattened_dict[k] == "parameter_collection"]
    if len(parameter_collection_keys) > 0:
        logging.warning("Parameter collections are deprecated. Use dot-notation for nested parameters instead.")
    while len(parameter_collection_keys) > 0:
        k = parameter_collection_keys[0]
        del flattened_dict[k]
        # sub1.sub2.type ==> # sub1.sub2
        k = ".".join(k.split(".")[:-1])
        parameter_collections_params = [param_key for param_key in flattened_dict.keys() if param_key.startswith(k)]
        for p in parameter_collections_params:
            if f"{k}.params" in p:
                new_key = p.replace(f"{k}.params", k)
                if new_key in flattened_dict:
                    raise ConfigError(f"Could not convert parameter collections due to key collision: {new_key}.")
                flattened_dict[new_key] = flattened_dict[p]
                del flattened_dict[p]
        parameter_collection_keys = [k for k in flattened_dict.keys()
                                     if flattened_dict[k] == "parameter_collection"]
    return unflatten(flattened_dict)


def standardize_config(config: dict):
    config = unflatten(flatten(config), levels=[0])
    out_dict = {}
    for k in RESERVED_KEYS:
        if k == "fixed":
            out_dict[k] = config.get(k, {})
        else:
            out_dict[k] = unflatten(config.get(k, {}), levels=[-1])
    return out_dict


def invert_config(config: dict):
    reserved_sets = [(k, set(config.get(k, {}).keys())) for k in RESERVED_KEYS]
    inverted_config = {}
    for k, params in reserved_sets:
        for p in params:
            l = inverted_config.get(p, [])
            l.append(k)
            inverted_config[p] = l
    return inverted_config


def detect_duplicate_parameters(inverted_config: dict, sub_config_name: str = None, ignore_keys: dict = None):
    if ignore_keys is None:
        ignore_keys = {'random': ('seed', 'samples')}

    duplicate_keys = []
    for p, l in inverted_config.items():
        if len(l) > 1:
            if 'random' in l and p in ignore_keys['random']:
                continue
            duplicate_keys.append((p, l))

    if len(duplicate_keys) > 0:
        if sub_config_name:
            raise ConfigError(f"Found duplicate keys in sub-config {sub_config_name}: "
                              f"{duplicate_keys}")
        else:
            raise ConfigError(f"Found duplicate keys: {duplicate_keys}")

    start_characters = set([x[0] for x in inverted_config.keys()])
    buckets = {k: {x for x in inverted_config.keys() if x.startswith(k)} for k in start_characters}

    if sub_config_name:
        error_str = (f"Conflicting parameters in sub-config {sub_config_name}, most likely "
                     "due to ambiguous use of dot-notation in the config dict. Found "
                     "parameter '{p1}' in dot-notation starting with other parameter "
                     "'{p2}', which is ambiguous.")
    else:
        error_str = (f"Conflicting parameters, most likely "
                     "due to ambiguous use of dot-notation in the config dict. Found "
                     "parameter '{p1}' in dot-notation starting with other parameter "
                     "'{p2}', which is ambiguous.")

    for k in buckets.keys():
        for p1, p2 in combinations(buckets[k], r=2):
            if p1.startswith(f"{p2}."):   # with "." after p2 to catch cases like "test" and "test1", which are valid.
                raise ConfigError(error_str.format(p1=p1, p2=p2))
            elif p2.startswith(f"{p1}."):
                raise ConfigError(error_str.format(p1=p1, p2=p2))


def generate_configs(experiment_config, overwrite_params=None, detect_duplicates: bool = True):
    """Generate parameter configurations based on an input configuration.

    Input is a nested configuration where on each level there can be 'fixed', 'grid', and 'random' parameters.

    In essence, we take the cartesian product of all the `grid` parameters and take random samples for the random
    parameters. The nested structure makes it possible to define different parameter spaces e.g. for different datasets.
    Parameter definitions lower in the hierarchy overwrite parameters defined closer to the root.

    For each leaf configuration we take the maximum of all num_samples values on the path since we need to have the same
    number of samples for each random parameter.

    For each configuration of the `grid` parameters we then create `num_samples` configurations of the random
    parameters, i.e. leading to `num_samples * len(grid_configurations)` configurations.

    See Also `examples/example_config.yaml` and the example below.

    Parameters
    ----------
    experiment_config: dict
        Dictionary that specifies the "search space" of parameters that will be enumerated. Should be
        parsed from a YAML file.
    overwrite_params: Optional[dict]
        Flat dictionary that overwrites configs. Resulting duplicates will be removed.
    detect_duplicates: bool
        If duplicate parameters will be removed. True by default.

    Returns
    -------
    all_configs: list of dicts
        Contains the individual combinations of the parameters.


    """

    reserved, next_level = unpack_config(experiment_config)
    reserved = standardize_config(reserved)
    if not any([len(reserved.get(k, {})) > 0 for k in RESERVED_KEYS]):
        raise ConfigError("No parameters defined under grid, fixed, or random in the config file.")
    level_stack = [('', next_level)]
    config_levels = [reserved]
    final_configs = []

    if detect_duplicates:
        detect_duplicate_parameters(invert_config(reserved), None)

    while len(level_stack) > 0:
        current_sub_name, sub_vals = level_stack.pop(0)
        sub_config, sub_levels = unpack_config(sub_vals)
        if current_sub_name != '' and not any([len(sub_config.get(k, {})) > 0 for k in RESERVED_KEYS]):
            raise ConfigError(f"No parameters defined under grid, fixed, or random in sub-config {current_sub_name}.")
        sub_config = standardize_config(sub_config)
        config_above = config_levels.pop(0)

        inverted_sub_config = invert_config(sub_config)
        if detect_duplicates:
            detect_duplicate_parameters(inverted_sub_config, current_sub_name)

        inverted_config_above = invert_config(config_above)
        redefined_parameters = set(inverted_sub_config.keys()).intersection(set(inverted_config_above.keys()))

        if len(redefined_parameters) > 0:
            logging.info(f"Found redefined parameters in sub-config '{current_sub_name}': {redefined_parameters}. "
                         f"Definitions in sub-configs override more general ones.")
            config_above = copy.deepcopy(config_above)
            for p in redefined_parameters:
                sections = inverted_config_above[p]
                for s in sections:
                    del config_above[s][p]

        config = merge_dicts(config_above, sub_config)

        if len(sub_levels) == 0:
            final_configs.append((current_sub_name, config))

        for sub_name, sub_vals in sub_levels.items():
            new_sub_name = f'{current_sub_name}.{sub_name}' if current_sub_name != '' else sub_name
            level_stack.append((new_sub_name, sub_vals))
            config_levels.append(config)

    all_configs = []
    for subconfig_name, conf in final_configs:
        conf = standardize_config(conf)
        random_params = conf.get('random', {})
        fixed_params = flatten(conf.get('fixed', {}))
        grid_params = conf.get('grid', {})

        if len(random_params) > 0:
            num_samples = random_params['samples']
            root_seed = random_params.get('seed', None)
            random_sampled = sample_random_configs(flatten(random_params), seed=root_seed, samples=num_samples)

        grids = [generate_grid(v, parent_key=k) for k, v in grid_params.items()]
        grid_configs = dict([sub for item in grids for sub in item])
        grouped_configs = zipped_dict(grid_configs)
        grid_product = list(cartesian_product_zipped_dict(grouped_configs))

        with_fixed = [{**d, **fixed_params} for d in grid_product]
        if len(random_params) > 0:
            with_random = [{**grid, **random} for grid in with_fixed for random in random_sampled]
        else:
            with_random = with_fixed
        all_configs.extend(with_random)

    # Cast NumPy integers to normal integers since PyMongo doesn't like them
    all_configs = [{k: int(v) if isinstance(v, numbers.Integral) else v
                    for k, v in config.items()}
                   for config in all_configs]

    if overwrite_params is not None:
        all_configs = [merge_dicts(config, overwrite_params) for config in all_configs]
        base_length = len(all_configs)
        # We use a dictionary instead a set because dictionary keys are ordered as of Python 3
        all_configs = list({Hashabledict(**config): None for config in all_configs})
        new_length = len(all_configs)
        if base_length != new_length:
            diff = base_length - new_length
            logging.warning(f'Parameter overwrite caused {diff} identical configs. Duplicates were removed.')

    all_configs = [unflatten(conf) for conf in all_configs]
    return all_configs


def check_sacred_config(executable, conda_env, configs, working_dir):
    """Check if the given configs are consistent with the Sacred experiment in the given executable.

    Parameters
    ----------
    executable: str
        The Python file containing the experiment.
    conda_env: str
        The experiment's Anaconda environment.
    configs: list of dicts
        Contains the parameter configurations.

    Returns
    -------
    None

    """
    import sacred

    exp_module = import_exe(executable, conda_env, working_dir)

    # Extract experiment from module
    exps = [v for k, v in exp_module.__dict__.items() if type(v) == sacred.Experiment]
    if len(exps) == 0:
        raise ExecutableError(f"Found no Sacred experiment. Something is wrong in '{executable}'.")
    elif len(exps) > 1:
        raise ExecutableError(f"Found more than 1 Sacred experiment in '{executable}'. "
                              f"Can't check parameter configs. Disable via --no-sanity-check.")
    exp = exps[0]

    empty_run = sacred.initialize.create_run(exp, exp.default_command, config_updates=None, named_configs=())

    captured_args = {
            sacred.utils.join_paths(cf.prefix, n)
            for cf in exp.captured_functions
            for n in cf.signature.arguments
    }

    for config in configs:
        config_added = {k: v for k, v in config.items() if k not in empty_run.config.keys()}
        config_flattened = {k for k, _ in sacred.utils.iterate_flattened(config_added)}

        # Check for unused arguments
        for conf in sorted(config_flattened):
            if not (set(sacred.utils.iter_prefixes(conf)) & captured_args):
                raise sacred.utils.ConfigAddedError(conf, config=config_added)

        # Check for missing arguments
        options = empty_run.config.copy()
        options.update(config)
        options.update({k: None for k in sacred.utils.ConfigAddedError.SPECIAL_ARGS})
        empty_run.main_function.signature.construct_arguments((), {}, options, False)


def restore(flat):
    """
    Restore more complex data that Python's json can't handle (e.g. Numpy arrays).
    Copied from sacred.serializer for performance reasons.
    """
    import jsonpickle
    return jsonpickle.decode(json.dumps(flat), keys=True)


def _convert_value(value):
    """
    Parse string as python literal if possible and fallback to string.
    Copied from sacred.arg_parser for performance reasons.
    """
    try:
        return restore(ast.literal_eval(value))
    except (ValueError, SyntaxError):
        # use as string if nothing else worked
        return value


def convert_values(val):
    if isinstance(val, dict):
        for key, inner_val in val.items():
            val[key] = convert_values(inner_val)
    elif isinstance(val, list):
        for i, inner_val in enumerate(val):
            val[i] = convert_values(inner_val)
    elif isinstance(val, str):
        return _convert_value(val)
    return val


class YamlUniqueLoader(yaml.FullLoader):
    """
    Custom YAML loader that disallows duplicate keys

    From https://github.com/encukou/naucse_render/commit/658197ed142fec2fe31574f1ff24d1ff6d268797
    Workaround for PyYAML issue: https://github.com/yaml/pyyaml/issues/165
    This disables some uses of YAML merge (`<<`)
    """


def construct_mapping(loader, node, deep=False):
    """Construct a YAML mapping node, avoiding duplicates"""
    loader.flatten_mapping(node)
    result = {}
    for key_node, value_node in node.value:
        key = loader.construct_object(key_node, deep=deep)
        if key in result:
            raise ConfigError(f"Found duplicate keys: '{key}'")
        result[key] = loader.construct_object(value_node, deep=deep)
    return result


YamlUniqueLoader.add_constructor(
    yaml.resolver.BaseResolver.DEFAULT_MAPPING_TAG,
    construct_mapping,
)


def read_config(config_path, parse_strings: bool=True):
    with open(config_path, 'r') as conf:
        config_dict = yaml.load(conf, Loader=YamlUniqueLoader)

    if "seml" not in config_dict:
        raise ConfigError("Please specify a 'seml' dictionary.")
    if config_dict['seml'].get('launcher', 'sacred') != 'hydra':
        # Hydra does not like it if you resolve the strings for it...
        config_dict = convert_values(config_dict)
        
    seml_dict = config_dict['seml']
    del config_dict['seml']

    for k in seml_dict.keys():
        if k not in SETTINGS.VALID_SEML_CONFIG_VALUES:
            raise ConfigError(f"{k} is not a valid value in the `seml` config block.")
    for k, v in SETTINGS.SEML_CONFIG_DEFAULTS.items():
        seml_dict.setdefault(k, v)

    determine_executable_and_working_dir(config_path, seml_dict)

    if 'slurm' in config_dict and config_dict['slurm'] is not None:
        slurm_dict = config_dict['slurm']
        del config_dict['slurm']

        for k in slurm_dict.keys():
            if k not in SETTINGS.VALID_SLURM_CONFIG_VALUES:
                raise ConfigError(f"{k} is not a valid value in the `slurm` config block.")
<<<<<<< HEAD
=======
            if k == 'sbatch_options' and slurm_dict['sbatch_options'] is None:
                slurm_dict['sbatch_options'] = {}

        return seml_dict, slurm_dict, config_dict
>>>>>>> 1a68afcd
    else:
        slurm_dict = {}
    
    return seml_dict, slurm_dict, config_dict


def determine_executable_and_working_dir(config_path, seml_dict):
    """
    Determine the working directory of the project and chdir into the working directory.
    Parameters
    ----------
    config_path: Path to the config file
    seml_dict: SEML config dictionary

    Returns
    -------
    None
    """
    config_dir = str(Path(config_path).expanduser().resolve().parent)
    working_dir = config_dir
    if "executable" not in seml_dict:
        raise ConfigError("Please specify an executable path for the experiment.")
    executable = seml_dict['executable']
    with working_directory(working_dir):
        executable_relative_to_config = os.path.exists(executable)
    executable_relative_to_project_root = False
    if 'project_root_dir' in seml_dict:
        with working_directory(config_dir):
            working_dir = str(Path(seml_dict['project_root_dir']).expanduser().resolve())
        seml_dict['use_uploaded_sources'] = True
        with working_directory(working_dir): # use project root as base dir from now on
            executable_relative_to_project_root = os.path.exists(executable)
        del seml_dict['project_root_dir']  # from now on we use only the working dir
    else:
        seml_dict['use_uploaded_sources'] = False
        logging.warning("'project_root_dir' not defined in seml config. Source files will not be saved in MongoDB.")
    seml_dict['working_dir'] = working_dir
    if not (executable_relative_to_config or executable_relative_to_project_root):
        raise ExecutableError(f"Could not find the executable.")
    with working_directory(working_dir):
        executable = str(Path(executable).expanduser().resolve())
        if executable_relative_to_project_root:
            seml_dict['executable'] = str(Path(executable).relative_to(working_dir)) 
        else:
            seml_dict['executable'] = str(Path(executable).relative_to(config_dir))

        if 'output_dir' in seml_dict:
            seml_dict['output_dir'] = str(Path(seml_dict['output_dir']).expanduser().resolve())


def remove_prepended_dashes(param_dict):
    new_dict = {}
    for k, v in param_dict.items():
        if k.startswith('--'):
            new_dict[k[2:]] = v
        elif k.startswith('-'):
            new_dict[k[1:]] = v
        else:
            new_dict[k] = v
    return new_dict<|MERGE_RESOLUTION|>--- conflicted
+++ resolved
@@ -401,13 +401,10 @@
         for k in slurm_dict.keys():
             if k not in SETTINGS.VALID_SLURM_CONFIG_VALUES:
                 raise ConfigError(f"{k} is not a valid value in the `slurm` config block.")
-<<<<<<< HEAD
-=======
             if k == 'sbatch_options' and slurm_dict['sbatch_options'] is None:
                 slurm_dict['sbatch_options'] = {}
 
         return seml_dict, slurm_dict, config_dict
->>>>>>> 1a68afcd
     else:
         slurm_dict = {}
     
