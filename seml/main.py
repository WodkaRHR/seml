--- conflicted
+++ resolved
@@ -1,24 +1,10 @@
-<<<<<<< HEAD
 #!/usr/bin/env python
 # PYTHON_ARGCOMPLETE_OK
 
-import sys
-=======
->>>>>>> 1a68afcd
 import argparse
 import argcomplete
 import json
 import logging
-<<<<<<< HEAD
-from argcomplete.completers import FilesCompleter
-
-from seml.manage import (report_status, cancel_experiments, delete_experiments, detect_killed, reset_experiments, reload_sources)
-from seml.add import add_config_files
-from seml.start import start_experiments, start_jupyter_job, print_command
-from seml.database import clean_unreferenced_artifacts, get_database, get_mongodb_config
-from seml.configure import configure
-from seml.utils import LoggingFormatter
-=======
 import sys
 
 from seml.add import add_config_files
@@ -26,7 +12,6 @@
 from seml.manage import (cancel_experiments, delete_experiments, detect_killed,
                          mongodb_credentials_prompt, print_fail_trace,
                          reload_sources, report_status, reset_experiments)
->>>>>>> 1a68afcd
 from seml.settings import SETTINGS
 from seml.start import print_command, start_experiments, start_jupyter_job
 from seml.utils import LoggingFormatter
@@ -61,12 +46,7 @@
         shared_args = ['']
     for argv in split_argv[1:]:
         # Copy the original arguments and the command specific ones
-<<<<<<< HEAD
-        argcomplete.autocomplete(parser)
-        n = parser.parse_args(split_argv[0] + argv)
-=======
         n = parser.parse_args(shared_args + argv)
->>>>>>> 1a68afcd
         commands.append(n)
     return commands
 
@@ -347,12 +327,7 @@
         else:
             logging_level = logging.INFO
         logging.root.setLevel(logging_level)
-<<<<<<< HEAD
-
-        if command.func in [configure, start_jupyter_job, parser.print_usage]:
-=======
         if command.func in [mongodb_credentials_prompt, start_jupyter_job, list_database, parser.print_usage]:
->>>>>>> 1a68afcd
             # No collection name required
             del command.db_collection_name
         elif command.func in [clean_unreferenced_artifacts]:
